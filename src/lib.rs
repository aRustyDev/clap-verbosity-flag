--- conflicted
+++ resolved
@@ -1,4 +1,3 @@
-<<<<<<< HEAD
 //! Control `log` level with a `--verbose` flag for your CLI
 //!
 //! # Examples
@@ -57,6 +56,9 @@
 //! Or implement our [`LogLevel`] trait to customize the default log level and help output.
 
 #![cfg_attr(docsrs, feature(doc_auto_cfg))]
+#![warn(missing_docs)]
+#![warn(clippy::print_stderr)]
+#![warn(clippy::print_stdout)]
 
 pub use log::Level;
 pub use log::LevelFilter;
@@ -109,12 +111,12 @@
     /// Get the log level.
     ///
     /// `None` means all output is disabled.
-    pub fn log_level(&self) -> Option<log::Level> {
+    pub fn log_level(&self) -> Option<Level> {
         level_enum(self.verbosity())
     }
 
     /// Get the log level filter.
-    pub fn log_level_filter(&self) -> log::LevelFilter {
+    pub fn log_level_filter(&self) -> LevelFilter {
         level_enum(self.verbosity())
             .map(|l| l.to_level_filter())
             .unwrap_or(log::LevelFilter::Off)
@@ -130,7 +132,7 @@
     }
 }
 
-fn level_value(level: Option<log::Level>) -> i8 {
+fn level_value(level: Option<Level>) -> i8 {
     match level {
         None => -1,
         Some(log::Level::Error) => 0,
@@ -141,7 +143,7 @@
     }
 }
 
-fn level_enum(verbosity: i8) -> Option<log::Level> {
+fn level_enum(verbosity: i8) -> Option<Level> {
     match verbosity {
         std::i8::MIN..=-1 => None,
         0 => Some(log::Level::Error),
@@ -162,51 +164,59 @@
 
 /// Customize the default log-level and associated help
 pub trait LogLevel {
-    fn default() -> Option<log::Level>;
-
+    /// Base-line level before applying `--verbose` and `--quiet`
+    fn default() -> Option<Level>;
+
+    /// Short-help message for `--verbose`
     fn verbose_help() -> Option<&'static str> {
         Some("Increase logging verbosity")
     }
 
+    /// Long-help message for `--verbose`
     fn verbose_long_help() -> Option<&'static str> {
         None
     }
 
+    /// Short-help message for `--quiet`
     fn quiet_help() -> Option<&'static str> {
         Some("Decrease logging verbosity")
     }
 
+    /// Long-help message for `--quiet`
     fn quiet_long_help() -> Option<&'static str> {
         None
     }
 }
 
 /// Default to [`log::Level::Error`]
+#[allow(clippy::exhaustive_structs)]
 #[derive(Copy, Clone, Debug, Default)]
 pub struct ErrorLevel;
 
 impl LogLevel for ErrorLevel {
-    fn default() -> Option<log::Level> {
+    fn default() -> Option<Level> {
         Some(log::Level::Error)
     }
 }
 
 /// Default to [`log::Level::Warn`]
+#[allow(clippy::exhaustive_structs)]
 #[derive(Copy, Clone, Debug, Default)]
 pub struct WarnLevel;
 
 impl LogLevel for WarnLevel {
-    fn default() -> Option<log::Level> {
+    fn default() -> Option<Level> {
         Some(log::Level::Warn)
     }
 }
 
 /// Default to [`log::Level::Info`]
+#[allow(clippy::exhaustive_structs)]
 #[derive(Copy, Clone, Debug, Default)]
 pub struct InfoLevel;
 
 impl LogLevel for InfoLevel {
-    fn default() -> Option<log::Level> {
+    fn default() -> Option<Level> {
         Some(log::Level::Info)
     }
 }
@@ -224,15 +234,6 @@
         }
 
         use clap::CommandFactory;
-        Cli::command().debug_assert()
-    }
-}
-=======
-//! > DESCRIPTION
-
-#![cfg_attr(docsrs, feature(doc_auto_cfg))]
-#![warn(missing_docs)]
-#![warn(clippy::print_stderr)]
-#![warn(clippy::print_stdout)]
-#![allow(non_snake_case)] // TODO: Delete me
->>>>>>> afd27559
+        Cli::command().debug_assert();
+    }
+}