# These settings are synced to GitHub by https://probot.github.io/apps/settings/

repository:
  description: "Easily add a --verbose flag to CLIs using Clap"
  homepage: "https://docs.rs/clap-verbosity-flag"
  topics: "rust cli clap logging"
  has_issues: true
  has_projects: false
  has_wiki: false
  has_downloads: true
  default_branch: master

  # Preference: people do clean commits
  allow_merge_commit: true
  # Backup in case we need to clean up commits
  allow_squash_merge: true
  # Not really needed
  allow_rebase_merge: false

  allow_auto_merge: true
  delete_branch_on_merge: true

  squash_merge_commit_title: "PR_TITLE"
  squash_merge_commit_message: "PR_BODY"
  merge_commit_message: "PR_BODY"

labels:
  # Type
  - name: bug
    color: '#b60205'
    description: "Not as expected"
  - name: enhancement
    color: '#1d76db'
    description: "Improve the expected"
  # Flavor
  - name: question
    color: "#cc317c"
    description: "Uncertainty is involved"
  - name: breaking-change
    color: "#e99695"
  - name: good first issue
    color: '#c2e0c6'
    description: "Help wanted!"

<<<<<<< HEAD
branches:
  - name: master
    protection:
      required_pull_request_reviews: null
      required_conversation_resolution: true
      required_status_checks:
        # Required. Require branches to be up to date before merging.
        strict: false
        contexts: ["CI", "Lint Commits", "Spell Check with Typos"]
      enforce_admins: false
      restrictions: null
=======
# This serves more as documentation.
# Branch protection API was replaced by rulesets but settings isn't updated.
# See https://github.com/repository-settings/app/issues/825
#
# branches:
#   - name: main
#     protection:
#       required_pull_request_reviews: null
#       required_conversation_resolution: true
#       required_status_checks:
#         # Required. Require branches to be up to date before merging.
#         strict: false
#         contexts: ["CI", "Spell Check with Typos"]
#       enforce_admins: false
#       restrictions: null
>>>>>>> afd27559
<|MERGE_RESOLUTION|>--- conflicted
+++ resolved
@@ -42,25 +42,12 @@
     color: '#c2e0c6'
     description: "Help wanted!"
 
-<<<<<<< HEAD
-branches:
-  - name: master
-    protection:
-      required_pull_request_reviews: null
-      required_conversation_resolution: true
-      required_status_checks:
-        # Required. Require branches to be up to date before merging.
-        strict: false
-        contexts: ["CI", "Lint Commits", "Spell Check with Typos"]
-      enforce_admins: false
-      restrictions: null
-=======
 # This serves more as documentation.
 # Branch protection API was replaced by rulesets but settings isn't updated.
 # See https://github.com/repository-settings/app/issues/825
 #
 # branches:
-#   - name: main
+#   - name: master
 #     protection:
 #       required_pull_request_reviews: null
 #       required_conversation_resolution: true
@@ -69,5 +56,4 @@
 #         strict: false
 #         contexts: ["CI", "Spell Check with Typos"]
 #       enforce_admins: false
-#       restrictions: null
->>>>>>> afd27559
+#       restrictions: null